--- conflicted
+++ resolved
@@ -1,28 +1,6 @@
 [
   {
     "name": "bloomquiz",
-<<<<<<< HEAD
-    "security": {
-      "score": "Click to analyze",
-      "concerns": []
-    },
-    "efficiency": {
-      "score": "Click to analyze",
-      "concerns": []
-    },
-    "quality": {
-      "score": "Click to analyze",
-      "concerns": []
-    },
-    "description": "A website creating and taking quizzes.",
-    "languages": {
-      "HTML": 18595,
-      "Python": 11594,
-      "CSS": 1374
-    },
-    "url": "https://github.com/floatedbloom/bloomquiz",
-    "overall_score": "Click to analyze",
-=======
     "description": "A website creating and taking quizzes.",
     "url": "https://github.com/floatedbloom/bloomquiz",
     "languages": {
@@ -45,29 +23,11 @@
       "score": "N/A",
       "concerns": []
     },
->>>>>>> ce6f963c
     "analyzed": false
   },
   {
     "name": "flutter_recipes",
-<<<<<<< HEAD
-    "security": {
-      "score": "Click to analyze",
-      "concerns": []
-    },
-    "efficiency": {
-      "score": "Click to analyze",
-      "concerns": []
-    },
-    "quality": {
-      "score": "Click to analyze",
-      "concerns": []
-    },
-    "description": "Recipe sharing app made in flutter",
-=======
-    "description": "Recipe sharing app made in flutter",
-    "url": "https://github.com/floatedbloom/flutter_recipes",
->>>>>>> ce6f963c
+    "stars": 0,
     "languages": {
       "Dart": 61272,
       "C++": 24229,
@@ -78,192 +38,26 @@
       "Kotlin": 128,
       "Objective-C": 38
     },
-<<<<<<< HEAD
+    "description": "Recipe sharing app made in flutter",
     "url": "https://github.com/floatedbloom/flutter_recipes",
-    "overall_score": "Click to analyze",
-=======
-    "size": 360,
-    "fork": false,
-    "stargazers_count": 0,
-    "security": {
-      "score": "N/A",
-      "concerns": []
-    },
-    "efficiency": {
-      "score": "N/A",
-      "concerns": []
-    },
-    "quality": {
-      "score": "N/A",
-      "concerns": []
-    },
->>>>>>> ce6f963c
-    "analyzed": false
+    "commit_count": 18
   },
   {
     "name": "george_clubs",
-<<<<<<< HEAD
-    "security": {
-      "score": "Click to analyze",
-      "concerns": []
-    },
-    "efficiency": {
-      "score": "Click to analyze",
-      "concerns": []
-    },
-    "quality": {
-      "score": "Click to analyze",
-      "concerns": []
-    },
-    "description": "Website showcasing info and leadership of math club, CS club, chess club, and ping pong club.",
-=======
-    "description": "Website showcasing info and leadership of math club, CS club, chess club, and ping pong club.",
-    "url": "https://github.com/floatedbloom/george_clubs",
->>>>>>> ce6f963c
+    "stars": 0,
     "languages": {
       "TypeScript": 15918,
       "CSS": 2754,
       "JavaScript": 734,
       "HTML": 369
     },
-<<<<<<< HEAD
+    "description": "Website showcasing info and leadership of math club, CS club, chess club, and ping pong club.",
     "url": "https://github.com/floatedbloom/george_clubs",
-    "overall_score": "Click to analyze",
-    "analyzed": false
-  },
-  {
-    "name": "georgiywebsite",
-    "security": {
-      "score": "Click to analyze",
-      "concerns": []
-    },
-    "efficiency": {
-      "score": "Click to analyze",
-      "concerns": []
-    },
-    "quality": {
-      "score": "Click to analyze",
-      "concerns": []
-    },
-    "description": "My personal website.",
-=======
-    "size": 15389,
-    "fork": false,
-    "stargazers_count": 0,
-    "security": {
-      "score": "N/A",
-      "concerns": []
-    },
-    "efficiency": {
-      "score": "N/A",
-      "concerns": []
-    },
-    "quality": {
-      "score": "N/A",
-      "concerns": []
-    },
-    "analyzed": false
-  },
-  {
-    "name": "georgiywebsite",
-    "description": "My personal website.",
-    "url": "https://github.com/floatedbloom/georgiywebsite",
->>>>>>> ce6f963c
-    "languages": {
-      "Astro": 83506,
-      "JavaScript": 109
-    },
-<<<<<<< HEAD
-    "url": "https://github.com/floatedbloom/georgiywebsite",
-    "overall_score": "Click to analyze",
-    "analyzed": false
-  },
-  {
-    "name": "ls-slugs-chess",
-    "security": {
-      "score": "Click to analyze",
-      "concerns": []
-    },
-    "efficiency": {
-      "score": "Click to analyze",
-      "concerns": []
-    },
-    "quality": {
-      "score": "Click to analyze",
-      "concerns": []
-    },
-    "description": "The website for the Lake Stevens Slugs chess team.",
-=======
-    "size": 694,
-    "fork": false,
-    "stargazers_count": 0,
-    "security": {
-      "score": "N/A",
-      "concerns": []
-    },
-    "efficiency": {
-      "score": "N/A",
-      "concerns": []
-    },
-    "quality": {
-      "score": "N/A",
-      "concerns": []
-    },
-    "analyzed": false
-  },
-  {
-    "name": "ls-slugs-chess",
-    "description": "The website for the Lake Stevens Slugs chess team.",
-    "url": "https://github.com/floatedbloom/ls-slugs-chess",
->>>>>>> ce6f963c
-    "languages": {
-      "JavaScript": 2333,
-      "HTML": 1721,
-      "TypeScript": 1634,
-      "CSS": 930
-    },
-<<<<<<< HEAD
-    "url": "https://github.com/floatedbloom/ls-slugs-chess",
-    "overall_score": "Click to analyze",
-=======
-    "size": 174,
-    "fork": false,
-    "stargazers_count": 0,
-    "security": {
-      "score": "N/A",
-      "concerns": []
-    },
-    "efficiency": {
-      "score": "N/A",
-      "concerns": []
-    },
-    "quality": {
-      "score": "N/A",
-      "concerns": []
-    },
->>>>>>> ce6f963c
-    "analyzed": false
+    "commit_count": 8
   },
   {
     "name": "mobile_platformer",
-<<<<<<< HEAD
-    "security": {
-      "score": "Click to analyze",
-      "concerns": []
-    },
-    "efficiency": {
-      "score": "Click to analyze",
-      "concerns": []
-    },
-    "quality": {
-      "score": "Click to analyze",
-      "concerns": []
-    },
-    "description": "Flappy bird clone",
-=======
-    "description": "Flappy bird clone",
-    "url": "https://github.com/floatedbloom/mobile_platformer",
->>>>>>> ce6f963c
+    "stars": 2,
     "languages": {
       "C#": 38780872,
       "Java": 102560,
@@ -276,207 +70,80 @@
       "C": 2638,
       "CMake": 426
     },
-<<<<<<< HEAD
+    "description": "Flappy bird clone",
     "url": "https://github.com/floatedbloom/mobile_platformer",
-    "overall_score": "Click to analyze",
-=======
-    "size": 589574,
-    "fork": false,
-    "stargazers_count": 2,
-    "security": {
-      "score": "N/A",
-      "concerns": []
+    "commit_count": 4
+  },
+  {
+    "name": "floatedbloom",
+    "stars": 0,
+    "languages": {},
+    "description": null,
+    "url": "https://github.com/floatedbloom/floatedbloom",
+    "commit_count": 3
+  },
+  {
+    "name": "bloomquiz",
+    "stars": 0,
+    "languages": {
+      "HTML": 18595,
+      "Python": 11594,
+      "CSS": 1374
     },
-    "efficiency": {
-      "score": "N/A",
-      "concerns": []
-    },
-    "quality": {
-      "score": "N/A",
-      "concerns": []
-    },
->>>>>>> ce6f963c
-    "analyzed": false
+    "description": "A website creating and taking quizzes.",
+    "url": "https://github.com/floatedbloom/bloomquiz",
+    "commit_count": 2
   },
   {
     "name": "privacypolicy",
-<<<<<<< HEAD
-    "security": {
-      "score": "Click to analyze",
-      "concerns": []
-    },
-    "efficiency": {
-      "score": "Click to analyze",
-      "concerns": []
-    },
-    "quality": {
-      "score": "Click to analyze",
-      "concerns": []
-    },
-    "description": null,
+    "stars": 0,
     "languages": {
       "HTML": 138376
     },
-    "url": "https://github.com/floatedbloom/privacypolicy",
-    "overall_score": "Click to analyze",
-=======
     "description": null,
     "url": "https://github.com/floatedbloom/privacypolicy",
+    "commit_count": 2
+  },
+  {
+    "name": "ls-slugs-chess",
+    "stars": 0,
     "languages": {
-      "HTML": 138376
+      "JavaScript": 2333,
+      "HTML": 1721,
+      "TypeScript": 1634,
+      "CSS": 930
     },
-    "size": 20,
-    "fork": false,
-    "stargazers_count": 0,
-    "security": {
-      "score": "N/A",
-      "concerns": []
-    },
-    "efficiency": {
-      "score": "N/A",
-      "concerns": []
-    },
-    "quality": {
-      "score": "N/A",
-      "concerns": []
-    },
->>>>>>> ce6f963c
-    "analyzed": false
+    "description": "The website for the Lake Stevens Slugs chess team.",
+    "url": "https://github.com/floatedbloom/ls-slugs-chess",
+    "commit_count": 1
   },
   {
     "name": "sudoku-solver",
-<<<<<<< HEAD
-    "security": {
-      "score": "Click to analyze",
-      "concerns": []
-    },
-    "efficiency": {
-      "score": "Click to analyze",
-      "concerns": []
-    },
-    "quality": {
-      "score": "Click to analyze",
-      "concerns": []
-    },
-    "description": "Sudoku solver to practice C programming.",
+    "stars": 0,
     "languages": {
       "C": 8188
     },
-    "url": "https://github.com/floatedbloom/sudoku-solver",
-    "overall_score": "Click to analyze",
-=======
     "description": "Sudoku solver to practice C programming.",
     "url": "https://github.com/floatedbloom/sudoku-solver",
-    "languages": {
-      "C": 8188
-    },
-    "size": 3,
-    "fork": false,
-    "stargazers_count": 0,
-    "security": {
-      "score": "N/A",
-      "concerns": []
-    },
-    "efficiency": {
-      "score": "N/A",
-      "concerns": []
-    },
-    "quality": {
-      "score": "N/A",
-      "concerns": []
-    },
->>>>>>> ce6f963c
-    "analyzed": false
+    "commit_count": 1
   },
   {
     "name": "taskmanagerfx",
-<<<<<<< HEAD
-    "security": {
-      "score": "Click to analyze",
-      "concerns": []
-    },
-    "efficiency": {
-      "score": "Click to analyze",
-      "concerns": []
-    },
-    "quality": {
-      "score": "Click to analyze",
-      "concerns": []
-    },
-    "description": "Simple JavaFX task manager created for my CS143 final.",
-=======
-    "description": "Simple JavaFX task manager created for my CS143 final.",
-    "url": "https://github.com/floatedbloom/taskmanagerfx",
->>>>>>> ce6f963c
+    "stars": 0,
     "languages": {
       "Java": 22924,
       "CSS": 101
     },
-<<<<<<< HEAD
+    "description": "Simple JavaFX task manager created for my CS143 final.",
     "url": "https://github.com/floatedbloom/taskmanagerfx",
-    "overall_score": "Click to analyze",
-=======
-    "size": 15,
-    "fork": false,
-    "stargazers_count": 0,
-    "security": {
-      "score": "N/A",
-      "concerns": []
-    },
-    "efficiency": {
-      "score": "N/A",
-      "concerns": []
-    },
-    "quality": {
-      "score": "N/A",
-      "concerns": []
-    },
->>>>>>> ce6f963c
-    "analyzed": false
+    "commit_count": 1
   },
   {
-    "name": "vibe-teach",
-<<<<<<< HEAD
-    "security": {
-      "score": "Click to analyze",
-      "concerns": []
-    },
-    "efficiency": {
-      "score": "Click to analyze",
-      "concerns": []
-    },
-    "quality": {
-      "score": "Click to analyze",
-      "concerns": []
-    },
-    "description": "OSS4AI April 2025 Winning Submission",
-    "languages": {
-      "Python": 28320
-    },
-    "url": "https://github.com/floatedbloom/vibe-teach",
-    "overall_score": "Click to analyze",
-=======
-    "description": "OSS4AI April 2025 Winning Submission",
-    "url": "https://github.com/floatedbloom/vibe-teach",
-    "languages": {
-      "Python": 28320
-    },
-    "size": 2729,
-    "fork": false,
-    "stargazers_count": 0,
-    "security": {
-      "score": "N/A",
-      "concerns": []
-    },
-    "efficiency": {
-      "score": "N/A",
-      "concerns": []
-    },
-    "quality": {
-      "score": "N/A",
-      "concerns": []
-    },
->>>>>>> ce6f963c
-    "analyzed": false
+    "name": "evcc-ai-club",
+    "stars": 0,
+    "languages": {},
+    "description": null,
+    "url": "https://github.com/floatedbloom/evcc-ai-club",
+    "commit_count": 0
   }
 ]