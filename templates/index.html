<!DOCTYPE html>
<html lang="en" data-theme="light">
<head>
    <meta charset="UTF-8">
    <meta name="viewport" content="width=device-width, initial-scale=1.0">
    <title>GitGud</title>
    <link href="https://fonts.googleapis.com/css2?family=Inter:wght@400;500;600&display=swap" rel="stylesheet">
    <link rel="stylesheet" href="{{ url_for('static', filename='css/index.css') }}">

</head>
<body>
    <div class="gitai-logo">
<<<<<<< HEAD
=======
        <span>GitGud</span>
>>>>>>> ce6f963c
    </div>
    <div class="theme-toggle">
        <span class="theme-icon">🌞</span>
        <label>
            <input type="checkbox" id="theme-toggle">
            <span class="slider"></span>
        </label>
        <span class="theme-icon">🌙</span>
    </div>

    <div id="loading">
        <div class="loading-spinner"></div>
        <p>Fetching repositories...</p>
        <p class="loading-status">This may take a little while</p>
    </div>
    
    <div class="container">
<<<<<<< HEAD
        <h1>GitGud</h1>
=======
        <!-- Add SVG GitHub logo before the GitGud heading -->
        <h1 style="display: flex; align-items: center;">
            <svg height="2em" viewBox="0 0 16 16" style="margin-right: 0.4em;" xmlns="http://www.w3.org/2000/svg">
                <defs>
                    <linearGradient id="github-gradient" x1="0" y1="0" x2="1" y2="1">
                        <stop offset="0%" stop-color="#6366F1"/>
                        <stop offset="100%" stop-color="#EC4899"/>
                    </linearGradient>
                </defs>
                <path d="M8 0C3.58 0 0 3.58 0 8c0 3.54 2.29 6.53 5.47 7.59.4.07.55-.17.55-.38
                0-.19-.01-.82-.01-1.49-2.01.37-2.53-.49-2.69-.94-.09-.23-.48-.94-.82-1.13-.28-.15-.68-.52
                -.01-.53.63-.01 1.08.58 1.23.82.72 1.21 1.87.87 2.33.66.07-.52.28-.87.51-1.07-1.78-.2
                -3.64-.89-3.64-3.95 0-.87.31-1.59.82-2.15-.08-.2-.36-1.02.08-2.12 0 0 .67-.21 2.2.82.64
                -.18 1.32-.27 2-.27.68 0 1.36.09 2 .27 1.53-1.04 2.2-.82 2.2-.82.44 1.1.16 1.92.08
                2.12.51.56.82 1.27.82 2.15 0 3.07-1.87 3.75-3.65 3.95.29.25.54.73.54 1.48 0 1.07-.01
                1.93-.01 2.19 0 .21.15.46.55.38A8.013 8.013 0 0 0 16 8c0-4.42-3.58-8-8-8z"
                fill="url(#github-gradient)"/>
            </svg>
            GitGud
        </h1>
>>>>>>> ce6f963c
        <p class="subtitle">Your personal GitHub evaluator</p>
        
        {% if error %}
            <div class="error-message">
                <p>{{ error }}</p>
                <p>Please try a different username or try again later.</p>
            </div>
        {% endif %}
        
        <div class="form-container">
            <form method="POST" onsubmit="showLoading()">
                <div class="form-group">
                    <label for="username">GitHub Username:</label>
                    <input type="text" id="username" name="username" required placeholder="Enter GitHub Username">
                    <button type="submit">Fetch Repos</button>
                </div>
            </form>
        </div>

        {% if results %}
            <div class="actions-container">
                <a href="/user-report/{{ username }}" class="report-button">Run Complete Analysis (Takes Time)</a>
            </div>

            <div class="repo-grid-header">
                <h2>Repositories</h2>
                <p>Click on any repository card below to analyze it individually.</p>
            </div>

            <div class="repo-grid">
                {% for repo in results %}
                    <div class="repo-card" onclick="window.location.href='/repo_details/{{ username }}/{{ repo.name }}'">
                        <h3>{{ repo.name }}</h3>
                        {% if repo.description %}
                            <p class="repo-description">{{ repo.description }}</p>
                        {% endif %}
                        <div class="repo-languages">
                            {% for language, bytes in repo.languages.items() %}
                                <span class="language-tag">{{ language }}</span>
                            {% endfor %}
                        </div>
                        
                        {% if repo.analyzed %}
                            <!-- Display scores for analyzed repos -->
                            <div class="score">
                                <span class="score-label">Security:</span>
                                <span class="score-value">
                                    {% if repo.security.score == "N/A" or repo.security.score == "Error" %}
                                        {{ repo.security.score }}
                                    {% else %}
                                        {{ repo.security.score|float|round|int }}
                                    {% endif %}
                                </span>
                            </div>
                            <div class="score">
                                <span class="score-label">Efficiency:</span>
                                <span class="score-value">
                                    {% if repo.efficiency.score == "N/A" or repo.efficiency.score == "Error" %}
                                        {{ repo.efficiency.score }}
                                    {% else %}
                                        {{ repo.efficiency.score|float|round|int }}
                                    {% endif %}
                                </span>
                            </div>
                            <div class="score">
                                <span class="score-label">Quality:</span>
                                <span class="score-value">
                                    {% if repo.quality.score == "N/A" or repo.quality.score == "Error" %}
                                        {{ repo.quality.score }}
                                    {% else %}
                                        {{ repo.quality.score|float|round|int }}
                                    {% endif %}
                                </span>
                            </div>
                            
                            <!-- Overall GitHub ELO Score -->
                            <div class="overall-score">
                                Overall ELO: 
                                {% if repo.overall_score == "N/A" or repo.overall_score == "Error" %}
                                    {{ repo.overall_score }}
                                {% else %}
                                    {{ repo.overall_score|float|round|int }}
                                {% endif %}
                            </div>
                        {% else %}
                            <!-- Display "Click to analyze" for unanalyzed repos -->
                            <div class="analyze-prompt">
                                <div class="analyze-message">Click to analyze this repository</div>
                                <div class="analyze-icon">🔍</div>
                            </div>
                        {% endif %}
                    </div>
                {% endfor %}
            </div>
        {% endif %}
    </div>

    <script>
        function showLoading() {
            document.getElementById('loading').style.display = 'block';
        }

        document.addEventListener('DOMContentLoaded', function() {
            const themeToggle = document.getElementById('theme-toggle');
            const htmlElement = document.documentElement;
            
            // Theme toggle functionality
            themeToggle.addEventListener('change', function() {
                if (this.checked) {
                    htmlElement.setAttribute('data-theme', 'dark');
                    localStorage.setItem('theme', 'dark');
                } else {
                    htmlElement.setAttribute('data-theme', 'light');
                    localStorage.setItem('theme', 'light');
                }
            });
            
            // Check for saved theme preference
            const savedTheme = localStorage.getItem('theme');
            if (savedTheme === 'dark') {
                htmlElement.setAttribute('data-theme', 'dark');
                themeToggle.checked = true;
            }
            
            // Performance optimization for repository cards
            const repoCards = document.querySelectorAll('.repo-card');
            
            // Optimize loading with IntersectionObserver if available
            if ('IntersectionObserver' in window) {
                const observerOptions = {
                    rootMargin: '100px',
                    threshold: 0.1
                };
                
                const observer = new IntersectionObserver((entries) => {
                    entries.forEach(entry => {
                        if (entry.isIntersecting) {
                            entry.target.classList.add('visible');
                            observer.unobserve(entry.target);
                        }
                    });
                }, observerOptions);
                
                repoCards.forEach(card => {
                    observer.observe(card);
                });
            } else {
                // Fallback for browsers without IntersectionObserver
                repoCards.forEach(card => {
                    card.classList.add('visible');
                });
            }
        });
    </script>
</body>
</html><|MERGE_RESOLUTION|>--- conflicted
+++ resolved
@@ -4,16 +4,14 @@
     <meta charset="UTF-8">
     <meta name="viewport" content="width=device-width, initial-scale=1.0">
     <title>GitGud</title>
+    <title>GitGud</title>
     <link href="https://fonts.googleapis.com/css2?family=Inter:wght@400;500;600&display=swap" rel="stylesheet">
     <link rel="stylesheet" href="{{ url_for('static', filename='css/index.css') }}">
 
 </head>
 <body>
     <div class="gitai-logo">
-<<<<<<< HEAD
-=======
         <span>GitGud</span>
->>>>>>> ce6f963c
     </div>
     <div class="theme-toggle">
         <span class="theme-icon">🌞</span>
@@ -31,9 +29,6 @@
     </div>
     
     <div class="container">
-<<<<<<< HEAD
-        <h1>GitGud</h1>
-=======
         <!-- Add SVG GitHub logo before the GitGud heading -->
         <h1 style="display: flex; align-items: center;">
             <svg height="2em" viewBox="0 0 16 16" style="margin-right: 0.4em;" xmlns="http://www.w3.org/2000/svg">
@@ -54,7 +49,6 @@
             </svg>
             GitGud
         </h1>
->>>>>>> ce6f963c
         <p class="subtitle">Your personal GitHub evaluator</p>
         
         {% if error %}
