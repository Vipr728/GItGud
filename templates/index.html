--- conflicted
+++ resolved
@@ -388,7 +388,6 @@
             background: linear-gradient(135deg, var(--secondary-color) 0%, var(--accent-color) 100%);
         }
 
-<<<<<<< HEAD
         .title {
             display: flex;
             align-items: center; /* Align the image and text vertically */
@@ -417,7 +416,8 @@
             z-index: 1000;
             text-decoration: none;
             font-family: 'Inter', sans-serif;
-=======
+        }
+
         .analyze-prompt {
             display: flex;
             align-items: center;
@@ -458,7 +458,6 @@
         .repo-grid-header p {
             font-size: 1rem;
             color: var(--text-color);
->>>>>>> 703248f5
         }
     </style>
 </head>
