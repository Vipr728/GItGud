--- conflicted
+++ resolved
@@ -4,8 +4,9 @@
     <meta charset="UTF-8">
     <meta name="viewport" content="width=device-width, initial-scale=1.0">
     <title>GitGud Report for {{ report.username }}</title>
+    <title>GitGud Report for {{ report.username }}</title>
     <link href="https://fonts.googleapis.com/css2?family=Inter:wght@400;500;600;700&display=swap" rel="stylesheet">
-<<<<<<< HEAD
+    <link rel="styleshee" href="{{ url_for('static', filename='css/report.css') }}">
     <script>
         // Process concerns from repositories
         function processConcerns(repos, category) {
@@ -506,9 +507,6 @@
             }
         }
     </style>
-=======
-    <link rel="styleshee" href="{{ url_for('static', filename='css/report.css') }}">
->>>>>>> ce6f963c
 </head>
 <body>
     <div class="theme-toggle">
@@ -748,32 +746,19 @@
         
         <!-- README Badge Section -->
         <div class="badge-section">
-<<<<<<< HEAD
             <h2 class="section-subheading">GitGud README Badge</h2>
             <p>Show off your GitGud ELO on your profile:</p>
-=======
-            <h2 class="section-subheading">GitHub README Badge</h2>
-            <p>Show off your GitGud score on your profile:</p>
->>>>>>> ce6f963c
             
             <div class="badge-container">
                 <div class="badge-preview">
                     <!-- Overall Score Badge -->
                     <div class="badge">
                         <span class="badge-label">GitGud Score</span>
-<<<<<<< HEAD
                         {% if report.stats.overall != 'N/A' %}
                             {% if report.stats.overall >= 70 %}
                                 <span class="badge-value high">{{ report.stats.overall }}</span>
                             {% elif report.stats.overall >= 40 %}
                                 <span class="badge-value medium">{{ report.stats.overall }}</span>
-=======
-                        {% if badge.overall != 'N/A' %}
-                            {% if badge.overall >= 70 %}
-                                <span class="badge-value high">{{ badge.overall }}</span>
-                            {% elif badge.overall >= 40 %}
-                                <span class="badge-value medium">{{ badge.overall }}</span>
->>>>>>> ce6f963c
                             {% else %}
                                 <span class="badge-value low">{{ report.stats.overall }}</span>
                             {% endif %}
@@ -788,11 +773,7 @@
                     <p>Copy and paste this into your GitHub README.md:</p>
                     
                     <div class="code-block" id="markdown-code">
-<<<<<<< HEAD
 [![GitGud Score](https://img.shields.io/badge/GitGud_Score-{{ report.stats.overall if report.stats.overall != 'N/A' else 'N%2FA' }}-{% if report.stats.overall != 'N/A' %}{% if report.stats.overall >= 70 %}success{% elif report.stats.overall >= 40 %}yellow{% else %}critical{% endif %}{% else %}lightgrey{% endif %})](http://127.0.0.1:5000/user-report/{{ report.username }})
-=======
-[![GitGud Score](https://img.shields.io/badge/GitHub_Doctor_Score-{{ badge.overall if badge.overall != 'N/A' else 'N%2FA' }}-{% if badge.overall != 'N/A' %}{% if badge.overall >= 70 %}success{% elif badge.overall >= 40 %}yellow{% else %}critical{% endif %}{% else %}lightgrey{% endif %})](http://127.0.0.1:5000/user-report/{{ badge.username }})
->>>>>>> ce6f963c
 
 **Security:** {{ report.stats.security if report.stats.security != 'N/A' else 'N/A' }} | **Efficiency:** {{ report.stats.efficiency if report.stats.efficiency != 'N/A' else 'N/A' }} | **Quality:** {{ report.stats.quality if report.stats.quality != 'N/A' else 'N/A' }}
                     </div>
